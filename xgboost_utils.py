--- conflicted
+++ resolved
@@ -1,5 +1,4 @@
 import warnings
-<<<<<<< HEAD
 # from xgboost import XGBClassifier
 from multi_xgboost import MultiXGBClassifier
 from multi_SHAP import MultiTreeExplainer
@@ -7,20 +6,11 @@
 import numpy as np
 from multi_xgboost import MultiXGBClassifier
 import pickle
-=======
-from xgboost import XGBClassifier
-import pickle
-import shap
-from sklearn.metrics import classification_report
-import numpy as np
-import pandas as pd
 from typing import Tuple
->>>>>>> 603ce599
 
 def save_xgboost_classifier(xgb_model, name):
     pickle._dump(xgb_model, open(name+'.xgb', 'wb'))
 
-<<<<<<< HEAD
 
 def load_xgboost_classifier(name):
     xgb_model = pickle.load(open(name+'.xgb', 'rb'))
@@ -32,27 +22,8 @@
     xgb_model = MultiXGBClassifier(max_depth=max_depth, n_estimators=n_estimators, learning_rate=0.1, objective="multi:softmax")
     xgb_model.fit(X_train, y_train)
     print("finish fitting xgboost")
-=======
-def save_xgboost_classifier(xgb_model: XGBClassifier,
-                            name: str
-                            ) -> None:
-    pickle._dump(xgb_model, open(name, 'wb'))
-
-
-def load_xgboost_classifier(name: str
-                            ) -> XGBClassifier:
-    xgb_model = pickle.load(open(name, 'rb'))
-    return xgb_model
-
-
-def fit_xgboost_classifier(X: pd.DataFrame,
-                           y: pd.Series
-                           ) -> XGBClassifier:
-    """ create & fit an XGBoost tree-booster classifier for multiclass data """
-    warnings.filterwarnings("ignore", category=DeprecationWarning)
     xgb_model = XGBClassifier(max_depth=10, n_estimators=100, learning_rate=0.1, objective="multi:softmax")
     xgb_model.fit(X, y)
->>>>>>> 603ce599
     return xgb_model
 
 
@@ -65,22 +36,11 @@
     print(classification_report(y.values, preds))
 
 
-<<<<<<< HEAD
-def calculate_shap_values(xgb_model, X, file_path=None):
-    explainer = MultiTreeExplainer(xgb_model)
-    explainer.shap_values(np.ones((1, X.shape[1])))
-    expected_logits = np.array(explainer.expected_value)[np.newaxis, :]
 
-    if file_path is not None:
-        shap_values = np.load(file_path)
-    else:
-        shap_values = explainer.shap_values(X)
-        shap_values = np.stack(shap_values, axis=1)
-=======
-def calculate_shap_values(xgb_model: XGBClassifier,
+def calculate_shap_values(xgb_model:MultiTreeExplainer,
                           X: pd.DataFrame,
-                          num_features: int
-                          ) -> Tuple[np.ndarray, np.ndarray]:
+                          num_features: int,
+                          file_path=None)-> Tuple[np.ndarray, np.ndarray]:
     """
     Calculate SHAP values for an XGBoost multiclass classifier using a shap TreeExplainer.
 
@@ -93,19 +53,19 @@
         expected_logits: the expected output values of the classifier on the training set,
                          before softmaxing. [1 X Classes]
     """
-    explainer = shap.TreeExplainer(xgb_model)
+    explainer = MultiTreeExplainer(xgb_model)
     # for some reason, if the explainer was never used, explainer.expected_value returns a single value
     # instead of an array of size [n_classes]. this is probably a bug in the shap package.
     # therefore, we "explain" a dummy sample before extracting the expected values.
     explainer.shap_values(np.ones((1, X.shape[1])))
     expected_logits = np.array(explainer.expected_value)[np.newaxis, :]
 
-    shap_values = explainer.shap_values(X)
-    shap_values = np.stack(shap_values, axis=1)
-
-    sum_features = np.sum(np.abs(shap_values), axis=(0, 1))
-    n_max_features = sum_features.argsort()[-1 * num_features:][::-1]
-    shap_values = shap_values[:, :, n_max_features]
-
->>>>>>> 603ce599
+    if file_path is not None:
+        shap_values = np.load(file_path)
+    else:
+        shap_values = explainer.shap_values(X)
+        shap_values = np.stack(shap_values, axis=1)
+        sum_features = np.sum(np.abs(shap_values), axis=(0, 1))
+        n_max_features = sum_features.argsort()[-1 * num_features:][::-1]
+        shap_values = shap_values[:, :, n_max_features]
     return shap_values, expected_logits