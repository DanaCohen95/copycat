--- conflicted
+++ resolved
@@ -1,79 +1,46 @@
 from models import get_student_nn_classifier, get_vanilla_nn_classifier
 from data_utils import load_costa_rica_dataset, prepare_data
-<<<<<<< HEAD
 from models import get_student_nn_classifier
 from data_utils import prepare_data,over_sampling_by_big_class,load_dataset
 from xgboost_utils import fit_xgboost_classifier, calculate_shap_values, \
     evaluate_xgboost_classifier,save_xgboost_classifier, load_xgboost_classifier
-=======
-from xgboost_utils import fit_xgboost_classifier, calculate_shap_values, evaluate_xgboost_classifier, \
-    save_xgboost_classifier, load_xgboost_classifier
->>>>>>> 603ce599
 import numpy as np
 import tensorflow as tf
 from sklearn.metrics import classification_report
 
 use_weighted_shap_loss = False
-<<<<<<< HEAD
 xgb_max_depth,xgb_n_estimators = 10,30
-=======
+NUM_EPOCHS = 50
 num_features_to_use = 10;
->>>>>>> 603ce599
 model_type = "student"
 assert model_type in ["student", "vanilla"]
 dataset_name = 'otto'# 'costa_rica' 'safe_drive'
 
-<<<<<<< HEAD
 X, y = load_dataset(dataset_name)
 (n_samples, n_features, n_classes, X_train, X_valid, y_train, y_valid,
  y_train_onehot, y_valid_onehot,class_weights) = prepare_data(X, y)
-=======
-X, y = load_costa_rica_dataset()
-(n_samples, n_features, n_classes,
- X_train, X_valid, y_train, y_valid,
- y_train_onehot, y_valid_onehot, y_onehot,
- class_weights) = prepare_data(X, y)
->>>>>>> 603ce599
 
 if not use_weighted_shap_loss:
     class_weights = None
 
-<<<<<<< HEAD
 # xgb_model = fit_xgboost_classifier(X_train, y_train,max_depth=xgb_max_depth,n_estimators=xgb_n_estimators)
 xgb_model = load_xgboost_classifier(f'experiments/{dataset_name}/xgb_depth_{xgb_max_depth}_estimators_{xgb_n_estimators}')
 # save_xgboost_classifier(xgb_model, f'xgb_depth_{xgb_max_depth}_estimators_{xgb_n_estimators}')
+
 evaluate_xgboost_classifier(xgb_model, X_valid, y_valid)
 shap_values_train, expected_logits = calculate_shap_values(xgb_model, X_train, file_path='experiments/otto/train_shap_values.npy')
 shap_values_valid, _ = calculate_shap_values(xgb_model, X_valid, file_path='experiments/otto/valid_shap_values.npy')
 # np.save('experiments/otto/train_shap_values.npy', shap_values_train)
-
-if model_type == "student":
-    model = get_student_nn_classifier(n_classes, n_features, expected_logits, class_weights=class_weights)
-    csv_logger = tf.keras.callbacks.CSVLogger('training.log')
-=======
-# xgb_model = load_xgboost_classifier("xgb_tomersh.xgb")
-xgb_model = fit_xgboost_classifier(X_train, y_train)
-save_xgboost_classifier(xgb_model, "xgb_tomersh.xgb")
-
-shap_values_train, expected_logits = calculate_shap_values(xgb_model, X_train, num_features_to_use)
-shap_values_valid, _ = calculate_shap_values(xgb_model, X_valid, num_features_to_use)
-np.save('shap_values_train.npy', shap_values_train)
-np.save('expected_logits.npy', expected_logits)
-np.save('shap_values_valid.npy', shap_values_valid)
-# shap_values_train = np.load('shap_values_train.npy')
-# expected_logits = np.load('expected_logits.npy')
-# shap_values_valid = np.load('shap_values_valid.npy')
-
-# evaluate_xgboost_classifier(xgb_model, X_valid, y_valid)
+# np.save('experiments/otto/expected_logits.npy', expected_logits)
+# np.save('experiments/otto/shap_values_valid.npy', shap_values_valid)
 
 if model_type == "student":
     model = get_student_nn_classifier(n_classes, n_features, num_features_to_use,
                                       expected_logits, class_weights=class_weights)
 
->>>>>>> 603ce599
     model.fit(X_train.values, [y_train_onehot, shap_values_train],
               validation_data=(X_valid.values, [y_valid_onehot, shap_values_valid]),
-              epochs=10)
+              epochs=NUM_EPOCHS)
 
     scores, shaps = model.predict(X_valid.values)
     preds = np.argmax(scores, axis=1)
@@ -83,7 +50,7 @@
     model = get_vanilla_nn_classifier(n_classes, n_features)
     model.fit(X_train.values, y_train_onehot,
               validation_data=(X_valid.values, y_valid_onehot),
-              epochs=10)
+              epochs=NUM_EPOCHS)
 
     scores = model.predict(X_valid.values)
     preds = np.argmax(scores, axis=1)
