import tensorflow as tf
import numpy as np
MAX_LOGITS = 70
MIN_LOGITS = -1

def weighted_MSE_loss(y_true: tf.Tensor,
                      y_pred: tf.Tensor,
                      weights: tf.Tensor
                      ) -> tf.Tensor:
    """
    Mean-Squared-Error Loss for 3-dim tensors, with weights on axis 1.

    Args:
        y_true: [Batch X d1 X d2]
        y_pred: [Batch X d1 X d2]
        weights: [1 X d1 X 1]

    Returns:
        weighted_MSE: loss per sample [Batch X 1]
    """
    squared_error = (y_true - y_pred) ** 2
    weighted_squared_error = weights * squared_error
    weighted_MSE = tf.reduce_mean(weighted_squared_error, axis=[1, 2])
    weighted_MSE = tf.reshape(weighted_MSE, (-1,))
    return weighted_MSE


<<<<<<< HEAD
def zero_loss(y_true, y_pred):
    return tf.zeros(tf.shape(y_true)[0])

def shaps_to_probs(shaps, expected_logits):
=======
def shaps_to_probs(shaps: tf.Tensor,
                   expected_logits: tf.Tensor
                   ) -> tf.Tensor:
>>>>>>> 603ce599
    """
    Transform shap values to class probabilities.

    Args:
        shaps: shap values [Batch X Classes X Features]
        expected_logits: the (reshaped) result of explainer.expected_value [1 X Classes]

    Returns:
        probs: softmaxed probabilities [Batch X Classes]
    """
    MAX_LOGITS = 80.
    logit_offsets = tf.reduce_sum(shaps, axis=2)
    logits = logit_offsets + expected_logits
    logits = tf.minimum(logits, MAX_LOGITS)
<<<<<<< HEAD
    logits = tf.maximum(logits, MIN_LOGITS)
=======
>>>>>>> 603ce599
    logits = logits - tf.reduce_min(logits, axis=1, keepdims=True)
    probs = tf.exp(logits)
    probs = probs / tf.reduce_sum(probs, axis=1, keepdims=True)
    return probs


def test_weighted_MSE_loss_technical() -> None:
    """ technical test for the weighted_MSE_loss tensorflow function """
    sess = tf.Session()
    t_y_true = tf.placeholder(tf.float32)
    t_y_pred = tf.placeholder(tf.float32)
    t_weights = tf.placeholder(tf.float32)
    loss_func = lambda y_true, y_pred: weighted_MSE_loss(y_true, y_pred, t_weights)
    t_res = loss_func(t_y_true, t_y_pred)
    np_res = sess.run(t_res, feed_dict={t_y_true: np.random.rand(2, 4, 6),
                                        t_y_pred: np.random.rand(2, 4, 6),
                                        t_weights: np.random.rand(1, 4, 1)})
    print(np_res)
    print()


def test_shaps_to_probs_technical() -> None:
    """ technical test for the shaps_to_probs tensorflow function """
    sess = tf.Session()

    np_shaps = np.random.randn(2, 4, 6)
    np_expected_logits = np.random.randn(1, 4)

    t_shaps = tf.placeholder(tf.float32)
    t_expected_logits = tf.placeholder(tf.float32)
    t_res = shaps_to_probs(t_shaps, t_expected_logits)

    np_res = sess.run(t_res, feed_dict={t_shaps: np_shaps, t_expected_logits: np_expected_logits})
    print(np_res)
    print()


def test_shaps_to_probs_with_data() -> None:
    """
    test whether the shaps_to_probs tensorflow function actually calculates the correct
    class probabilities given actual shap values
    """
    from data_utils import load_costa_rica_dataset, prepare_data
    from xgboost_utils import fit_xgboost_classifier, calculate_shap_values

    # load data, train xgboost model, calculate shap values
    X, y = load_costa_rica_dataset()
    (n_samples, n_features, n_classes,
     X_train, X_valid, y_train, y_valid,
     y_train_onehot, y_valid_onehot, y_onehot,
     class_weights) = prepare_data(X, y)

    xgb_model = fit_xgboost_classifier(X_train, y_train)
    shap_values, expected_logits = calculate_shap_values(xgb_model, X)
    xgb_probs = xgb_model.predict_proba(X)

    # test shaps_to_probs
    sess = tf.Session()

    t_shaps = tf.placeholder(tf.float32)
    t_expected_logits = tf.placeholder(tf.float32)
    t_res = shaps_to_probs(t_shaps, t_expected_logits)

    shap_probs = sess.run(t_res, feed_dict={t_shaps: shap_values, t_expected_logits: expected_logits})
    print(np.allclose(shap_probs, xgb_probs))
    print()


if __name__ == '__main__':
    test_weighted_MSE_loss_technical()
    test_shaps_to_probs_technical()
    test_shaps_to_probs_with_data()<|MERGE_RESOLUTION|>--- conflicted
+++ resolved
@@ -25,16 +25,12 @@
     return weighted_MSE
 
 
-<<<<<<< HEAD
 def zero_loss(y_true, y_pred):
     return tf.zeros(tf.shape(y_true)[0])
 
-def shaps_to_probs(shaps, expected_logits):
-=======
 def shaps_to_probs(shaps: tf.Tensor,
                    expected_logits: tf.Tensor
                    ) -> tf.Tensor:
->>>>>>> 603ce599
     """
     Transform shap values to class probabilities.
 
@@ -45,14 +41,10 @@
     Returns:
         probs: softmaxed probabilities [Batch X Classes]
     """
-    MAX_LOGITS = 80.
     logit_offsets = tf.reduce_sum(shaps, axis=2)
     logits = logit_offsets + expected_logits
     logits = tf.minimum(logits, MAX_LOGITS)
-<<<<<<< HEAD
     logits = tf.maximum(logits, MIN_LOGITS)
-=======
->>>>>>> 603ce599
     logits = logits - tf.reduce_min(logits, axis=1, keepdims=True)
     probs = tf.exp(logits)
     probs = probs / tf.reduce_sum(probs, axis=1, keepdims=True)
@@ -71,7 +63,6 @@
                                         t_y_pred: np.random.rand(2, 4, 6),
                                         t_weights: np.random.rand(1, 4, 1)})
     print(np_res)
-    print()
 
 
 def test_shaps_to_probs_technical() -> None:
